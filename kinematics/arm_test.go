package kinematics

import (
	//~ "fmt"
	"testing"

<<<<<<< HEAD
	"github.com/edaniels/test"
	"go.viam.com/robotcore/api"
	"go.viam.com/robotcore/testutils"
=======
	"go.viam.com/robotcore/kinematics/kinmath"
	pb "go.viam.com/robotcore/proto/api/v1"
	"go.viam.com/robotcore/utils"

	"github.com/edaniels/golog"
	"github.com/edaniels/test"
>>>>>>> 785a928a
)

const ToSolve = 100

// This should test all of the kinematics functions
func TestCombinedIKinematics(t *testing.T) {
<<<<<<< HEAD
	wxArm, err := NewArm(nil, testutils.ResolveFile("kinematics/models/mdl/wx250s.json"), 4)
	test.That(t, err, test.ShouldBeNil)
	wxArm.SetJointPositions([]float64{69.35309996071989, 28.752097952708045, -101.57720046840646, 0.9393597585332618, -73.96221972947882, 0.03845332136188379})

	// Test ability to arrive at a small X shift ahead
	pos := api.ArmPosition{-46.445827416798814, -133.99229347583582, 372.4849299627513, -178.88747811107424, -33.160094626838045, -111.02282693533935}
	err = wxArm.SetForwardPosition(pos)
	test.That(t, err, test.ShouldBeNil)

	// Test a larger movement- currently does not find with 4 cores but will with 8
	//~ pos = api.ArmPosition{-66.445827416798814, -133.99229347583582, 372.4849299627513, -178.88747811107424, -33.160094626838045, -111.02282693533935}
	//~ err = wxArm.SetForwardPosition(pos)
	//~ test.That(t, err, test.ShouldBeNil)
=======
	logger := golog.NewTestLogger(t)
	evaArm, err := NewArm(nil, utils.ResolveFile("kinematics/models/mdl/wx250s_test.json"), 1, logger)
	test.That(t, err, test.ShouldBeNil)
	//~ 	evaArm, err := NewRobot(utils.ResolveFile("kinematics/models/mdl/eva.json"), 1)
	//~ 	test.That(t, err, test.ShouldBeNil)

	evaArm.SetJointPositions([]float64{69.35309996071989, 28.752097952708045, -101.57720046840646, 0.9393597585332618, -73.96221972947882, 0.03845332136188379})

	// Test ability to arrive at a small X shift ahead
	pos := &pb.ArmPosition{
		X:  -46.445827416798814,
		Y:  -133.99229347583582,
		Z:  372.4849299627513,
		RX: -178.88747811107424,
		RY: -33.160094626838045,
		RZ: -111.02282693533935,
	}
	err = evaArm.SetForwardPosition(pos)
	test.That(t, err, test.ShouldBeNil)

	// Test a larger X axis movement
	pos = &pb.ArmPosition{
		X:  -66.445827416798814,
		Y:  -133.99229347583582,
		Z:  372.4849299627513,
		RX: -178.88747811107424,
		RY: -33.160094626838045,
		RZ: -111.02282693533935,
	}
	err = evaArm.SetForwardPosition(pos)
	test.That(t, err, test.ShouldBeNil)
>>>>>>> 785a928a

	// Test we are able to solve random valid positions from other random valid positions
	// Used for benchmarking solve rate
	//~ solved := 0
	//~ for i := 0; i < ToSolve; i++ {
		//~ fmt.Println(i)
		//~ jPos := wxArm.Model.RandomJointPositions()
		//~ wxArm.Model.SetPosition(jPos)
		//~ rPos := wxArm.GetForwardPosition()
		//~ startPos := wxArm.Model.RandomJointPositions()
		//~ wxArm.Model.SetPosition(startPos)
		//~ err = wxArm.SetForwardPosition(rPos)
		//~ if err == nil {
			//~ solved++
		//~ } else {
			//~ fmt.Println("from: ", startPos)
			//~ fmt.Println("to: ", jPos)
			//~ fmt.Println(err)
		//~ }
	//~ }
	//~ fmt.Println("combined solved: ", solved)
}

func TestNloptIKinematics(t *testing.T) {
<<<<<<< HEAD
	wxArm, err := NewArm(nil, testutils.ResolveFile("kinematics/models/mdl/wx250s.json"), 1)
=======
	logger := golog.NewTestLogger(t)
	wxArm, err := NewArm(nil, utils.ResolveFile("kinematics/models/mdl/wx250s_test.json"), 1, logger)
>>>>>>> 785a928a
	test.That(t, err, test.ShouldBeNil)
	ik := CreateNloptIKSolver(wxArm.Model, logger)
	wxArm.ik = ik

<<<<<<< HEAD
	pos := api.ArmPosition{80, -370, 355, 15, 0, 0}
	err = wxArm.SetForwardPosition(pos)
	test.That(t, err, test.ShouldBeNil)
	
	// Used for benchmarking solve rate
	//~ solved := 0
	//~ for i := 0; i < ToSolve; i++ {
		//~ jPos := wxArm.Model.RandomJointPositions()
		//~ wxArm.Model.SetPosition(jPos)
		//~ rPos := wxArm.GetForwardPosition()
		//~ startPos := wxArm.Model.RandomJointPositions()
		//~ wxArm.Model.SetPosition(startPos)
		//~ err = wxArm.SetForwardPosition(rPos)
		//~ if err == nil {
			//~ solved++
=======
	pos := &pb.ArmPosition{
		X:  1,
		Y:  -368,
		Z:  355,
		RX: 0,
		RY: 0,
		RZ: 0,
	}
	transform := kinmath.NewTransformFromRotation(pos.RX, pos.RY, pos.RZ)
	transform.SetX(pos.X)
	transform.SetY(pos.Y)
	transform.SetZ(pos.Z)
>>>>>>> 785a928a

		//~ }
	//~ }
	//~ fmt.Println("nlopt solved: ", solved)
}

<<<<<<< HEAD
func TestJacobianIKinematics(t *testing.T) {
	wxArm, err := NewArm(nil, testutils.ResolveFile("kinematics/models/mdl/wx250s.json"), 1)
	test.That(t, err, test.ShouldBeNil)
	ik := CreateJacobianIKSolver(wxArm.Model)
	wxArm.ik = ik
=======
//~ func TestJacobianIKinematics(t *testing.T) {
//~ 	wxArm, err := NewRobot(utils.ResolveFile("kinematics/models/mdl/wx250s_test.json"), 1)
//~ 	test.That(t, err, test.ShouldBeNil)
//~ 	ik := kinematics.CreateJacobianIKSolver(wxArm.Model)

//~ 	pos := Position{1, -370, 355, 0, 0, 0}
//~ 	transform := kinmath.NewTransformFromRotation(pos.Rx, pos.Ry, pos.Rz)
//~ 	transform.SetX(pos.X)
//~ 	transform.SetY(pos.Y)
//~ 	transform.SetZ(pos.Z)
>>>>>>> 785a928a

	pos := api.ArmPosition{80, -370, 355, 15, 0, 0}
	err = wxArm.SetForwardPosition(pos)
	test.That(t, err, test.ShouldBeNil)
	
	// Used for benchmarking solve rate
	//~ solved := 0
	//~ for i := 0; i < ToSolve; i++ {
		//~ jPos := wxArm.Model.RandomJointPositions()
		//~ wxArm.Model.SetPosition(jPos)
		//~ rPos := wxArm.GetForwardPosition()
		//~ startPos := wxArm.Model.RandomJointPositions()
		//~ wxArm.Model.SetPosition(startPos)
		//~ err = wxArm.SetForwardPosition(rPos)
		//~ if err == nil {
			//~ solved++
		//~ }
	//~ }
	//~ fmt.Println("jacob solved: ", solved)
}<|MERGE_RESOLUTION|>--- conflicted
+++ resolved
@@ -4,46 +4,22 @@
 	//~ "fmt"
 	"testing"
 
-<<<<<<< HEAD
-	"github.com/edaniels/test"
-	"go.viam.com/robotcore/api"
-	"go.viam.com/robotcore/testutils"
-=======
 	"go.viam.com/robotcore/kinematics/kinmath"
 	pb "go.viam.com/robotcore/proto/api/v1"
 	"go.viam.com/robotcore/utils"
 
 	"github.com/edaniels/golog"
 	"github.com/edaniels/test"
->>>>>>> 785a928a
 )
 
 const ToSolve = 100
 
 // This should test all of the kinematics functions
 func TestCombinedIKinematics(t *testing.T) {
-<<<<<<< HEAD
-	wxArm, err := NewArm(nil, testutils.ResolveFile("kinematics/models/mdl/wx250s.json"), 4)
+  logger := golog.NewTestLogger(t)
+	wxArm, err := NewArm(nil, utils.ResolveFile("kinematics/models/mdl/wx250s.json"), 4, logger)
 	test.That(t, err, test.ShouldBeNil)
 	wxArm.SetJointPositions([]float64{69.35309996071989, 28.752097952708045, -101.57720046840646, 0.9393597585332618, -73.96221972947882, 0.03845332136188379})
-
-	// Test ability to arrive at a small X shift ahead
-	pos := api.ArmPosition{-46.445827416798814, -133.99229347583582, 372.4849299627513, -178.88747811107424, -33.160094626838045, -111.02282693533935}
-	err = wxArm.SetForwardPosition(pos)
-	test.That(t, err, test.ShouldBeNil)
-
-	// Test a larger movement- currently does not find with 4 cores but will with 8
-	//~ pos = api.ArmPosition{-66.445827416798814, -133.99229347583582, 372.4849299627513, -178.88747811107424, -33.160094626838045, -111.02282693533935}
-	//~ err = wxArm.SetForwardPosition(pos)
-	//~ test.That(t, err, test.ShouldBeNil)
-=======
-	logger := golog.NewTestLogger(t)
-	evaArm, err := NewArm(nil, utils.ResolveFile("kinematics/models/mdl/wx250s_test.json"), 1, logger)
-	test.That(t, err, test.ShouldBeNil)
-	//~ 	evaArm, err := NewRobot(utils.ResolveFile("kinematics/models/mdl/eva.json"), 1)
-	//~ 	test.That(t, err, test.ShouldBeNil)
-
-	evaArm.SetJointPositions([]float64{69.35309996071989, 28.752097952708045, -101.57720046840646, 0.9393597585332618, -73.96221972947882, 0.03845332136188379})
 
 	// Test ability to arrive at a small X shift ahead
 	pos := &pb.ArmPosition{
@@ -54,21 +30,20 @@
 		RY: -33.160094626838045,
 		RZ: -111.02282693533935,
 	}
-	err = evaArm.SetForwardPosition(pos)
+	err = wxArm.SetForwardPosition(pos)
 	test.That(t, err, test.ShouldBeNil)
 
-	// Test a larger X axis movement
-	pos = &pb.ArmPosition{
-		X:  -66.445827416798814,
-		Y:  -133.99229347583582,
-		Z:  372.4849299627513,
-		RX: -178.88747811107424,
-		RY: -33.160094626838045,
-		RZ: -111.02282693533935,
-	}
-	err = evaArm.SetForwardPosition(pos)
-	test.That(t, err, test.ShouldBeNil)
->>>>>>> 785a928a
+	// Test a larger movement- currently does not find with 4 cores but will with 8
+	//~ pos = &pb.ArmPosition{
+	//~	X:  -66.445827416798814,
+  //~	Y:  -133.99229347583582,
+	//~	Z:  372.4849299627513,
+	//~	RX: -178.88747811107424,
+	//~	RY: -33.160094626838045,
+	//~	RZ: -111.02282693533935,
+	//~}
+	//~ err = wxArm.SetForwardPosition(pos)
+	//~ test.That(t, err, test.ShouldBeNil)
 
 	// Test we are able to solve random valid positions from other random valid positions
 	// Used for benchmarking solve rate
@@ -93,18 +68,20 @@
 }
 
 func TestNloptIKinematics(t *testing.T) {
-<<<<<<< HEAD
-	wxArm, err := NewArm(nil, testutils.ResolveFile("kinematics/models/mdl/wx250s.json"), 1)
-=======
-	logger := golog.NewTestLogger(t)
-	wxArm, err := NewArm(nil, utils.ResolveFile("kinematics/models/mdl/wx250s_test.json"), 1, logger)
->>>>>>> 785a928a
+  logger := golog.NewTestLogger(t)
+	wxArm, err := NewArm(nil, utils.ResolveFile("kinematics/models/mdl/wx250s.json"), 1, logger)
 	test.That(t, err, test.ShouldBeNil)
 	ik := CreateNloptIKSolver(wxArm.Model, logger)
 	wxArm.ik = ik
 
-<<<<<<< HEAD
-	pos := api.ArmPosition{80, -370, 355, 15, 0, 0}
+	pos := &pb.ArmPosition{
+		X:  1,
+		Y:  -368,
+		Z:  355,
+		RX: 0,
+		RY: 0,
+		RZ: 0,
+	}
 	err = wxArm.SetForwardPosition(pos)
 	test.That(t, err, test.ShouldBeNil)
 	
@@ -119,46 +96,18 @@
 		//~ err = wxArm.SetForwardPosition(rPos)
 		//~ if err == nil {
 			//~ solved++
-=======
-	pos := &pb.ArmPosition{
-		X:  1,
-		Y:  -368,
-		Z:  355,
-		RX: 0,
-		RY: 0,
-		RZ: 0,
-	}
-	transform := kinmath.NewTransformFromRotation(pos.RX, pos.RY, pos.RZ)
-	transform.SetX(pos.X)
-	transform.SetY(pos.Y)
-	transform.SetZ(pos.Z)
->>>>>>> 785a928a
-
 		//~ }
 	//~ }
 	//~ fmt.Println("nlopt solved: ", solved)
 }
 
-<<<<<<< HEAD
 func TestJacobianIKinematics(t *testing.T) {
-	wxArm, err := NewArm(nil, testutils.ResolveFile("kinematics/models/mdl/wx250s.json"), 1)
+	wxArm, err := NewArm(nil, utils.ResolveFile("kinematics/models/mdl/wx250s.json"), 1)
 	test.That(t, err, test.ShouldBeNil)
 	ik := CreateJacobianIKSolver(wxArm.Model)
 	wxArm.ik = ik
-=======
-//~ func TestJacobianIKinematics(t *testing.T) {
-//~ 	wxArm, err := NewRobot(utils.ResolveFile("kinematics/models/mdl/wx250s_test.json"), 1)
-//~ 	test.That(t, err, test.ShouldBeNil)
-//~ 	ik := kinematics.CreateJacobianIKSolver(wxArm.Model)
 
-//~ 	pos := Position{1, -370, 355, 0, 0, 0}
-//~ 	transform := kinmath.NewTransformFromRotation(pos.Rx, pos.Ry, pos.Rz)
-//~ 	transform.SetX(pos.X)
-//~ 	transform.SetY(pos.Y)
-//~ 	transform.SetZ(pos.Z)
->>>>>>> 785a928a
-
-	pos := api.ArmPosition{80, -370, 355, 15, 0, 0}
+	pos := &pb.ArmPosition{{80, -370, 355, 15, 0, 0}
 	err = wxArm.SetForwardPosition(pos)
 	test.That(t, err, test.ShouldBeNil)
 	
