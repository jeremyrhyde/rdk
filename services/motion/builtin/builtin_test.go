package builtin

import (
	"context"
	"fmt"
	"math"
	"os"
	"path/filepath"
	"testing"
	"time"

	"github.com/edaniels/golog"
	"github.com/golang/geo/r3"
	geo "github.com/kellydunn/golang-geo"

	// register.
	commonpb "go.viam.com/api/common/v1"
	"go.viam.com/test"
	"go.viam.com/utils"
	"go.viam.com/utils/artifact"

	"go.viam.com/rdk/components/arm"
	"go.viam.com/rdk/components/base"
	"go.viam.com/rdk/components/base/fake"
	"go.viam.com/rdk/components/base/kinematicbase"
	"go.viam.com/rdk/components/camera"
	"go.viam.com/rdk/components/gripper"
	"go.viam.com/rdk/components/movementsensor"
	_ "go.viam.com/rdk/components/register"
	"go.viam.com/rdk/config"
	"go.viam.com/rdk/referenceframe"
	"go.viam.com/rdk/resource"
	"go.viam.com/rdk/robot/framesystem"
	robotimpl "go.viam.com/rdk/robot/impl"
	"go.viam.com/rdk/services/motion"
	"go.viam.com/rdk/services/slam"
	"go.viam.com/rdk/spatialmath"
	"go.viam.com/rdk/testutils/inject"
)

func setupMotionServiceFromConfig(t *testing.T, configFilename string) (motion.Service, func()) {
	t.Helper()
	ctx := context.Background()
	logger := golog.NewTestLogger(t)
	cfg, err := config.Read(ctx, configFilename, logger)
	test.That(t, err, test.ShouldBeNil)
	myRobot, err := robotimpl.New(ctx, cfg, logger)
	test.That(t, err, test.ShouldBeNil)
	svc, err := motion.FromRobot(myRobot, "builtin")
	test.That(t, err, test.ShouldBeNil)
	return svc, func() {
		myRobot.Close(context.Background())
	}
}

func getPointCloudMap(path string) (func() ([]byte, error), error) {
	const chunkSizeBytes = 1 * 1024 * 1024
	file, err := os.Open(path)
	if err != nil {
		return nil, err
	}
	chunk := make([]byte, chunkSizeBytes)
	f := func() ([]byte, error) {
		bytesRead, err := file.Read(chunk)
		if err != nil {
			defer utils.UncheckedErrorFunc(file.Close)
			return nil, err
		}
		return chunk[:bytesRead], err
	}
	return f, nil
}

func createMoveOnGlobeEnvironment(ctx context.Context, t *testing.T, gpsPoint *geo.Point) (
	*inject.MovementSensor, framesystem.Service, base.Base, motion.Service,
) {
	logger := golog.NewTestLogger(t)

	// create fake base
	baseCfg := resource.Config{
		Name:  "test-base",
		API:   base.API,
		Frame: &referenceframe.LinkConfig{Geometry: &spatialmath.GeometryConfig{R: 20}},
	}
	fakeBase, err := fake.NewBase(ctx, nil, baseCfg, logger)
	test.That(t, err, test.ShouldBeNil)

	// create base link
	basePose := spatialmath.NewPoseFromPoint(r3.Vector{0, 0, 0})
	baseSphere, err := spatialmath.NewSphere(basePose, 10, "base-sphere")
	test.That(t, err, test.ShouldBeNil)
	baseLink := referenceframe.NewLinkInFrame(
		referenceframe.World,
		spatialmath.NewZeroPose(),
		"test-base",
		baseSphere,
	)

	// create injected MovementSensor
	injectedMovementSensor := inject.NewMovementSensor("test-gps")
	injectedMovementSensor.PositionFunc = func(ctx context.Context, extra map[string]interface{}) (*geo.Point, float64, error) {
		return gpsPoint, 0, nil
	}
	injectedMovementSensor.CompassHeadingFunc = func(ctx context.Context, extra map[string]interface{}) (float64, error) {
		return 0, nil
	}
	injectedMovementSensor.PropertiesFunc = func(ctx context.Context, extra map[string]interface{}) (*movementsensor.Properties, error) {
		return &movementsensor.Properties{CompassHeadingSupported: true}, nil
	}

	// create MovementSensor link
	movementSensorLink := referenceframe.NewLinkInFrame(
		baseLink.Name(),
		spatialmath.NewPoseFromPoint(r3.Vector{-10, 0, 0}),
		"test-gps",
		nil,
	)

	// create the frame system
	fsParts := []*referenceframe.FrameSystemPart{
		{FrameConfig: movementSensorLink},
		{FrameConfig: baseLink},
	}
	deps := resource.Dependencies{
		fakeBase.Name():               fakeBase,
		injectedMovementSensor.Name(): injectedMovementSensor,
	}
	fsSvc, err := framesystem.New(context.Background(), deps, logger)
	test.That(t, err, test.ShouldBeNil)
	err = fsSvc.Reconfigure(context.Background(), deps, resource.Config{ConvertedAttributes: &framesystem.Config{Parts: fsParts}})
	test.That(t, err, test.ShouldBeNil)

	// create the motion service
	deps[fsSvc.Name()] = fsSvc
	ms, err := NewBuiltIn(ctx, deps, resource.Config{ConvertedAttributes: &Config{}}, logger)
	test.That(t, err, test.ShouldBeNil)

	return injectedMovementSensor, fsSvc, fakeBase, ms
}

func createMoveOnMapEnvironment(ctx context.Context, t *testing.T, pcdPath string) motion.Service {
	injectSlam := inject.NewSLAMService("test_slam")
	injectSlam.GetPointCloudMapFunc = func(ctx context.Context) (func() ([]byte, error), error) {
		return getPointCloudMap(pcdPath) //filepath.Clean(artifact.MustPath(pcdPath)))
	}
	injectSlam.GetPositionFunc = func(ctx context.Context) (spatialmath.Pose, string, error) {
		return spatialmath.NewZeroPose(), "", nil
	}

	cfg := resource.Config{
		Name:  "test_base",
		API:   base.API,
		Frame: &referenceframe.LinkConfig{Geometry: &spatialmath.GeometryConfig{R: 100}},
	}
	logger := golog.NewTestLogger(t)
	fakeBase, err := fake.NewBase(ctx, nil, cfg, logger)
	test.That(t, err, test.ShouldBeNil)
	ms, err := NewBuiltIn(
		ctx,
		resource.Dependencies{injectSlam.Name(): injectSlam, fakeBase.Name(): fakeBase},
		resource.Config{
			ConvertedAttributes: &Config{},
		},
		logger,
	)
	test.That(t, err, test.ShouldBeNil)
	return ms
}

func TestMoveFailures(t *testing.T) {
	var err error
	ms, teardown := setupMotionServiceFromConfig(t, "../data/arm_gantry.json")
	defer teardown()
	ctx := context.Background()
	t.Run("fail on not finding gripper", func(t *testing.T) {
		grabPose := referenceframe.NewPoseInFrame("fakeCamera", spatialmath.NewPoseFromPoint(r3.Vector{10.0, 10.0, 10.0}))
		_, err = ms.Move(ctx, camera.Named("fake"), grabPose, nil, nil, nil)
		test.That(t, err, test.ShouldNotBeNil)
	})

	t.Run("fail on disconnected supplemental frames in world state", func(t *testing.T) {
		testPose := spatialmath.NewPose(
			r3.Vector{X: 1., Y: 2., Z: 3.},
			&spatialmath.R4AA{Theta: math.Pi / 2, RX: 0., RY: 1., RZ: 0.},
		)
		transforms := []*referenceframe.LinkInFrame{
			referenceframe.NewLinkInFrame("noParent", testPose, "frame2", nil),
		}
		worldState, err := referenceframe.NewWorldState(nil, transforms)
		test.That(t, err, test.ShouldBeNil)
		poseInFrame := referenceframe.NewPoseInFrame("frame2", spatialmath.NewZeroPose())
		_, err = ms.Move(ctx, arm.Named("arm1"), poseInFrame, worldState, nil, nil)
		test.That(t, err, test.ShouldBeError, referenceframe.NewParentFrameMissingError("frame2", "noParent"))
	})
}

func TestMove(t *testing.T) {
	var err error
	ctx := context.Background()

	t.Run("succeeds when all frame info in config", func(t *testing.T) {
		ms, teardown := setupMotionServiceFromConfig(t, "../data/moving_arm.json")
		defer teardown()
		grabPose := referenceframe.NewPoseInFrame("c", spatialmath.NewPoseFromPoint(r3.Vector{0, -30, -50}))
		_, err = ms.Move(ctx, gripper.Named("pieceGripper"), grabPose, nil, nil, nil)
		test.That(t, err, test.ShouldBeNil)
	})

	t.Run("succeeds when mobile component can be solved for destinations in own frame", func(t *testing.T) {
		ms, teardown := setupMotionServiceFromConfig(t, "../data/moving_arm.json")
		defer teardown()
		grabPose := referenceframe.NewPoseInFrame("pieceArm", spatialmath.NewPoseFromPoint(r3.Vector{0, -30, -50}))
		_, err = ms.Move(ctx, gripper.Named("pieceArm"), grabPose, nil, nil, map[string]interface{}{})
		test.That(t, err, test.ShouldBeNil)
	})

	t.Run("succeeds when immobile component can be solved for destinations in own frame", func(t *testing.T) {
		ms, teardown := setupMotionServiceFromConfig(t, "../data/moving_arm.json")
		defer teardown()
		grabPose := referenceframe.NewPoseInFrame("pieceGripper", spatialmath.NewPoseFromPoint(r3.Vector{0, -30, -50}))
		_, err = ms.Move(ctx, gripper.Named("pieceGripper"), grabPose, nil, nil, map[string]interface{}{})
		test.That(t, err, test.ShouldBeNil)
	})

	t.Run("succeeds with supplemental info in world state", func(t *testing.T) {
		ms, teardown := setupMotionServiceFromConfig(t, "../data/moving_arm.json")
		defer teardown()
		testPose := spatialmath.NewPose(
			r3.Vector{X: 1., Y: 2., Z: 3.},
			&spatialmath.R4AA{Theta: math.Pi / 2, RX: 0., RY: 1., RZ: 0.},
		)

		transforms := []*referenceframe.LinkInFrame{
			referenceframe.NewLinkInFrame(referenceframe.World, testPose, "testFrame2", nil),
			referenceframe.NewLinkInFrame("pieceArm", testPose, "testFrame", nil),
		}

		worldState, err := referenceframe.NewWorldState(nil, transforms)
		test.That(t, err, test.ShouldBeNil)
		grabPose := referenceframe.NewPoseInFrame("testFrame2", spatialmath.NewPoseFromPoint(r3.Vector{-20, -130, -40}))
		_, err = ms.Move(context.Background(), gripper.Named("pieceGripper"), grabPose, worldState, nil, nil)
		test.That(t, err, test.ShouldBeNil)
	})
}

func TestMoveWithObstacles(t *testing.T) {
	ms, teardown := setupMotionServiceFromConfig(t, "../data/moving_arm.json")
	defer teardown()

	t.Run("check a movement that should not succeed due to obstacles", func(t *testing.T) {
		testPose1 := spatialmath.NewPoseFromPoint(r3.Vector{0, 0, 370})
		testPose2 := spatialmath.NewPoseFromPoint(r3.Vector{300, 300, -3500})
		_ = testPose2
		grabPose := referenceframe.NewPoseInFrame("world", spatialmath.NewPoseFromPoint(r3.Vector{-600, -400, 460}))
		obsMsgs := []*commonpb.GeometriesInFrame{
			{
				ReferenceFrame: "world",
				Geometries: []*commonpb.Geometry{
					{
						Center: spatialmath.PoseToProtobuf(testPose2),
						GeometryType: &commonpb.Geometry_Box{
							Box: &commonpb.RectangularPrism{DimsMm: &commonpb.Vector3{
								X: 20,
								Y: 40,
								Z: 40,
							}},
						},
					},
				},
			},
			{
				ReferenceFrame: "world",
				Geometries: []*commonpb.Geometry{
					{
						Center: spatialmath.PoseToProtobuf(testPose1),
						GeometryType: &commonpb.Geometry_Box{
							Box: &commonpb.RectangularPrism{DimsMm: &commonpb.Vector3{
								X: 2000,
								Y: 2000,
								Z: 20,
							}},
						},
					},
				},
			},
		}
		worldState, err := referenceframe.WorldStateFromProtobuf(&commonpb.WorldState{Obstacles: obsMsgs})
		test.That(t, err, test.ShouldBeNil)
		_, err = ms.Move(context.Background(), gripper.Named("pieceArm"), grabPose, worldState, nil, nil)
		// This fails due to a large obstacle being in the way
		test.That(t, err, test.ShouldNotBeNil)
	})
}

func TestMoveOnMapLongDistance(t *testing.T) {
	t.Parallel()
	ctx := context.Background()
<<<<<<< HEAD
	// goal x-position of 1.32m is scaled to be in mm
	goal := spatialmath.NewPoseFromPoint(r3.Vector{X: 47.8 * 1000, Y: -20 * 1000})

	file := []string{
		"output_1x_resolution.pcd",
	}

	for _, f := range file {
		fmt.Printf("---------------- %v ------------------ \n", f)
		ms := createMoveOnMapEnvironment(ctx, t, f)
		extra := make(map[string]interface{})
		extra["planning_alg"] = "cbirrt"

		startTime := time.Now()
=======
	// goal position is scaled to be in mm
	goal := spatialmath.NewPoseFromPoint(r3.Vector{X: -32.508 * 1000, Y: -2.092 * 1000})

	t.Run("test cbirrt planning on office map", func(t *testing.T) {
		t.Parallel()
		ms := createMoveOnMapEnvironment(ctx, t, "slam/example_cartographer_outputs/viam-office-02-22-3/pointcloud/pointcloud_4.pcd")
		extra := make(map[string]interface{})
		extra["planning_alg"] = "cbirrt"

>>>>>>> 4a2aa279
		path, _, err := ms.(*builtIn).planMoveOnMap(
			context.Background(),
			base.Named("test_base"),
			goal,
			slam.Named("test_slam"),
			kinematicbase.NewKinematicBaseOptions(),
			extra,
		)
		test.That(t, err, test.ShouldBeNil)
		test.That(t, len(path), test.ShouldBeGreaterThan, 2)
<<<<<<< HEAD
		endTime := time.Now()

		deltaTime := endTime.Sub(startTime)
		fmt.Printf("Planning time: %vms\n", deltaTime.Milliseconds())
	}
=======
	})

	t.Run("test rrtstar planning on office map", func(t *testing.T) {
		t.Parallel()
		ms := createMoveOnMapEnvironment(ctx, t, "slam/example_cartographer_outputs/viam-office-02-22-3/pointcloud/pointcloud_4.pcd")
		extra := make(map[string]interface{})
		extra["planning_alg"] = "rrtstar"

		path, _, err := ms.(*builtIn).planMoveOnMap(
			context.Background(),
			base.Named("test_base"),
			goal,
			slam.Named("test_slam"),
			kinematicbase.NewKinematicBaseOptions(),
			extra,
		)
		test.That(t, err, test.ShouldBeNil)
		test.That(t, len(path), test.ShouldBeGreaterThan, 2)
	})
>>>>>>> 4a2aa279
}

func TestMoveOnMap(t *testing.T) {
	t.Skip() // RSDK-4279
	t.Parallel()
	ctx := context.Background()
	// goal x-position of 1.32m is scaled to be in mm
	goal := spatialmath.NewPoseFromPoint(r3.Vector{X: 1.32 * 1000, Y: 0})

	t.Run("check that path is planned around obstacle", func(t *testing.T) {
		t.Parallel()
		ms := createMoveOnMapEnvironment(ctx, t, "pointcloud/octagonspace.pcd")
		extra := make(map[string]interface{})
		extra["motion_profile"] = "orientation"
		path, _, err := ms.(*builtIn).planMoveOnMap(
			context.Background(),
			base.Named("test_base"),
			goal,
			slam.Named("test_slam"),
			kinematicbase.NewKinematicBaseOptions(),
			extra,
		)
		test.That(t, err, test.ShouldBeNil)
		// path of length 2 indicates a path that goes straight through central obstacle
		test.That(t, len(path), test.ShouldBeGreaterThan, 2)
		// every waypoint should have the form [x,y,theta]
		test.That(t, len(path[0]), test.ShouldEqual, 3)
	})

	t.Run("ensure success of movement around obstacle", func(t *testing.T) {
		t.Parallel()
		ms := createMoveOnMapEnvironment(ctx, t, "pointcloud/octagonspace.pcd")
		success, err := ms.MoveOnMap(
			context.Background(),
			base.Named("test_base"),
			goal,
			slam.Named("test_slam"),
			nil,
		)
		test.That(t, err, test.ShouldBeNil)
		test.That(t, success, test.ShouldBeTrue)
	})

	t.Run("check that straight line path executes", func(t *testing.T) {
		t.Parallel()
		ms := createMoveOnMapEnvironment(ctx, t, "pointcloud/octagonspace.pcd")
		easyGoal := spatialmath.NewPoseFromPoint(r3.Vector{X: 0.277 * 1000, Y: 0.593 * 1000})
		success, err := ms.MoveOnMap(
			context.Background(),
			base.Named("test_base"),
			easyGoal,
			slam.Named("test_slam"),
			nil,
		)
		test.That(t, err, test.ShouldBeNil)
		test.That(t, success, test.ShouldBeTrue)
	})

	t.Run("check that position-only mode returns 2D plan", func(t *testing.T) {
		t.Parallel()
		ms := createMoveOnMapEnvironment(ctx, t, "pointcloud/octagonspace.pcd")
		extra := make(map[string]interface{})
		extra["motion_profile"] = "position_only"
		path, _, err := ms.(*builtIn).planMoveOnMap(
			context.Background(),
			base.Named("test_base"),
			goal,
			slam.Named("test_slam"),
			kinematicbase.NewKinematicBaseOptions(),
			extra,
		)
		test.That(t, err, test.ShouldBeNil)
		// every waypoint should have the form [x,y]
		test.That(t, len(path[0]), test.ShouldEqual, 2)
	})

	t.Run("check that position-only mode executes", func(t *testing.T) {
		t.Parallel()
		ms := createMoveOnMapEnvironment(ctx, t, "pointcloud/octagonspace.pcd")
		extra := make(map[string]interface{})
		extra["motion_profile"] = "position_only"
		success, err := ms.MoveOnMap(
			context.Background(),
			base.Named("test_base"),
			goal,
			slam.Named("test_slam"),
			extra,
		)
		test.That(t, err, test.ShouldBeNil)
		test.That(t, success, test.ShouldBeTrue)
	})
}

func TestMoveOnMapTimeout(t *testing.T) {
	ctx := context.Background()
	logger := golog.NewTestLogger(t)
	cfg, err := config.Read(ctx, "../data/real_wheeled_base.json", logger)
	test.That(t, err, test.ShouldBeNil)
	myRobot, err := robotimpl.New(ctx, cfg, logger)
	test.That(t, err, test.ShouldBeNil)
	defer func() {
		test.That(t, myRobot.Close(context.Background()), test.ShouldBeNil)
	}()

	injectSlam := inject.NewSLAMService("test_slam")
	injectSlam.GetPointCloudMapFunc = func(ctx context.Context) (func() ([]byte, error), error) {
		return getPointCloudMap(filepath.Clean(artifact.MustPath("pointcloud/octagonspace.pcd")))
	}
	injectSlam.GetPositionFunc = func(ctx context.Context) (spatialmath.Pose, string, error) {
		return spatialmath.NewZeroPose(), "", nil
	}

	realBase, err := base.FromRobot(myRobot, "test_base")
	test.That(t, err, test.ShouldBeNil)

	ms, err := NewBuiltIn(
		ctx,
		resource.Dependencies{injectSlam.Name(): injectSlam, realBase.Name(): realBase},
		resource.Config{
			ConvertedAttributes: &Config{},
		},
		logger,
	)
	test.That(t, err, test.ShouldBeNil)

	easyGoal := spatialmath.NewPoseFromPoint(r3.Vector{X: 1001, Y: 1001})
	success, err := ms.MoveOnMap(
		context.Background(),
		base.Named("test_base"),
		easyGoal,
		slam.Named("test_slam"),
		nil,
	)
	test.That(t, err, test.ShouldNotBeNil)

	test.That(t, success, test.ShouldBeFalse)
}

func TestMoveOnGlobe(t *testing.T) {
	t.Parallel()
	ctx := context.Background()

	gpsPoint := geo.NewPoint(-70, 40)

	// create motion config
	motionCfg := make(map[string]interface{})
	motionCfg["motion_profile"] = "position_only"
	motionCfg["timeout"] = 5.

	dst := geo.NewPoint(gpsPoint.Lat(), gpsPoint.Lng()+1e-5)
	expectedDst := r3.Vector{380, 0, 0}

	t.Run("ensure success to a nearby geo point", func(t *testing.T) {
		t.Parallel()
		injectedMovementSensor, _, fakeBase, ms := createMoveOnGlobeEnvironment(ctx, t, gpsPoint)
		plan, _, err := ms.(*builtIn).planMoveOnGlobe(
			context.Background(),
			fakeBase.Name(),
			dst,
			injectedMovementSensor.Name(),
			nil,
			kinematicbase.NewKinematicBaseOptions(),
			motionCfg,
		)
		test.That(t, err, test.ShouldBeNil)
		test.That(t, len(plan), test.ShouldEqual, 2)
		test.That(t, plan[1][0].Value, test.ShouldAlmostEqual, expectedDst.X, 10)
		test.That(t, plan[1][1].Value, test.ShouldAlmostEqual, expectedDst.Y, 10)
	})

	t.Run("go around an obstacle", func(t *testing.T) {
		t.Parallel()
		injectedMovementSensor, _, fakeBase, ms := createMoveOnGlobeEnvironment(ctx, t, gpsPoint)
		boxPose := spatialmath.NewPoseFromPoint(r3.Vector{50, 0, 0})
		boxDims := r3.Vector{5, 50, 10}
		geometries, err := spatialmath.NewBox(boxPose, boxDims, "wall")
		test.That(t, err, test.ShouldBeNil)
		geoObstacle := spatialmath.NewGeoObstacle(gpsPoint, []spatialmath.Geometry{geometries})

		plan, _, err := ms.(*builtIn).planMoveOnGlobe(
			context.Background(),
			fakeBase.Name(),
			dst,
			injectedMovementSensor.Name(),
			[]*spatialmath.GeoObstacle{geoObstacle},
			kinematicbase.NewKinematicBaseOptions(),
			motionCfg,
		)
		test.That(t, err, test.ShouldBeNil)
		test.That(t, len(plan), test.ShouldBeGreaterThan, 2)
		test.That(t, plan[len(plan)-1][0].Value, test.ShouldAlmostEqual, expectedDst.X, 10)
		test.That(t, plan[len(plan)-1][1].Value, test.ShouldAlmostEqual, expectedDst.Y, 10)
	})

	t.Run("fail because of obstacle", func(t *testing.T) {
		t.Parallel()
		injectedMovementSensor, _, fakeBase, ms := createMoveOnGlobeEnvironment(ctx, t, gpsPoint)

		boxPose := spatialmath.NewPoseFromPoint(r3.Vector{50, 0, 0})
		boxDims := r3.Vector{2, 6660, 10}
		geometries, err := spatialmath.NewBox(boxPose, boxDims, "wall")
		test.That(t, err, test.ShouldBeNil)
		geoObstacle := spatialmath.NewGeoObstacle(gpsPoint, []spatialmath.Geometry{geometries})

		plan, _, err := ms.(*builtIn).planMoveOnGlobe(
			context.Background(),
			fakeBase.Name(),
			dst,
			injectedMovementSensor.Name(),
			[]*spatialmath.GeoObstacle{geoObstacle},
			kinematicbase.NewKinematicBaseOptions(),
			motionCfg,
		)
		test.That(t, err, test.ShouldNotBeNil)
		test.That(t, len(plan), test.ShouldEqual, 0)
	})

	t.Run("check offset constructed correctly", func(t *testing.T) {
		t.Parallel()
		_, fsSvc, _, _ := createMoveOnGlobeEnvironment(ctx, t, gpsPoint)
		baseOrigin := referenceframe.NewPoseInFrame("test-base", spatialmath.NewZeroPose())
		movementSensorToBase, err := fsSvc.TransformPose(ctx, baseOrigin, "test-gps", nil)
		if err != nil {
			movementSensorToBase = baseOrigin
		}
		test.That(t, movementSensorToBase.Pose().Point(), test.ShouldResemble, r3.Vector{10, 0, 0})
	})
}

func TestMultiplePieces(t *testing.T) {
	var err error
	ms, teardown := setupMotionServiceFromConfig(t, "../data/fake_tomato.json")
	defer teardown()
	grabPose := referenceframe.NewPoseInFrame("c", spatialmath.NewPoseFromPoint(r3.Vector{-0, -30, -50}))
	_, err = ms.Move(context.Background(), gripper.Named("gr"), grabPose, nil, nil, nil)
	test.That(t, err, test.ShouldBeNil)
}

func TestGetPose(t *testing.T) {
	var err error
	ms, teardown := setupMotionServiceFromConfig(t, "../data/arm_gantry.json")
	defer teardown()

	pose, err := ms.GetPose(context.Background(), arm.Named("gantry1"), "", nil, map[string]interface{}{})
	test.That(t, err, test.ShouldBeNil)
	test.That(t, pose.Parent(), test.ShouldEqual, referenceframe.World)
	test.That(t, pose.Pose().Point().X, test.ShouldAlmostEqual, 1.2)
	test.That(t, pose.Pose().Point().Y, test.ShouldAlmostEqual, 0)
	test.That(t, pose.Pose().Point().Z, test.ShouldAlmostEqual, 0)

	pose, err = ms.GetPose(context.Background(), arm.Named("arm1"), "", nil, map[string]interface{}{})
	test.That(t, err, test.ShouldBeNil)
	test.That(t, pose.Parent(), test.ShouldEqual, referenceframe.World)
	test.That(t, pose.Pose().Point().X, test.ShouldAlmostEqual, 501.2)
	test.That(t, pose.Pose().Point().Y, test.ShouldAlmostEqual, 0)
	test.That(t, pose.Pose().Point().Z, test.ShouldAlmostEqual, 300)

	pose, err = ms.GetPose(context.Background(), arm.Named("arm1"), "gantry1", nil, map[string]interface{}{})
	test.That(t, err, test.ShouldBeNil)
	test.That(t, pose.Parent(), test.ShouldEqual, "gantry1")
	test.That(t, pose.Pose().Point().X, test.ShouldAlmostEqual, 500)
	test.That(t, pose.Pose().Point().Y, test.ShouldAlmostEqual, 0)
	test.That(t, pose.Pose().Point().Z, test.ShouldAlmostEqual, 300)

	pose, err = ms.GetPose(context.Background(), arm.Named("gantry1"), "gantry1", nil, map[string]interface{}{})
	test.That(t, err, test.ShouldBeNil)
	test.That(t, pose.Parent(), test.ShouldEqual, "gantry1")
	test.That(t, pose.Pose().Point().X, test.ShouldAlmostEqual, 0)
	test.That(t, pose.Pose().Point().Y, test.ShouldAlmostEqual, 0)
	test.That(t, pose.Pose().Point().Z, test.ShouldAlmostEqual, 0)

	pose, err = ms.GetPose(context.Background(), arm.Named("arm1"), "arm1", nil, map[string]interface{}{})
	test.That(t, err, test.ShouldBeNil)
	test.That(t, pose.Parent(), test.ShouldEqual, "arm1")
	test.That(t, pose.Pose().Point().X, test.ShouldAlmostEqual, 0)
	test.That(t, pose.Pose().Point().Y, test.ShouldAlmostEqual, 0)
	test.That(t, pose.Pose().Point().Z, test.ShouldAlmostEqual, 0)

	testPose := spatialmath.NewPoseFromOrientation(&spatialmath.R4AA{Theta: math.Pi / 2, RX: 0., RY: 1., RZ: 0.})
	transforms := []*referenceframe.LinkInFrame{
		referenceframe.NewLinkInFrame(referenceframe.World, testPose, "testFrame", nil),
		referenceframe.NewLinkInFrame("testFrame", testPose, "testFrame2", nil),
	}

	pose, err = ms.GetPose(context.Background(), arm.Named("arm1"), "testFrame2", transforms, map[string]interface{}{})
	test.That(t, err, test.ShouldBeNil)
	test.That(t, pose.Pose().Point().X, test.ShouldAlmostEqual, -501.2)
	test.That(t, pose.Pose().Point().Y, test.ShouldAlmostEqual, 0)
	test.That(t, pose.Pose().Point().Z, test.ShouldAlmostEqual, -300)
	test.That(t, pose.Pose().Orientation().AxisAngles().RX, test.ShouldEqual, 0)
	test.That(t, pose.Pose().Orientation().AxisAngles().RY, test.ShouldEqual, -1)
	test.That(t, pose.Pose().Orientation().AxisAngles().RZ, test.ShouldEqual, 0)
	test.That(t, pose.Pose().Orientation().AxisAngles().Theta, test.ShouldAlmostEqual, math.Pi)

	transforms = []*referenceframe.LinkInFrame{
		referenceframe.NewLinkInFrame("noParent", testPose, "testFrame", nil),
	}
	pose, err = ms.GetPose(context.Background(), arm.Named("arm1"), "testFrame", transforms, map[string]interface{}{})
	test.That(t, err, test.ShouldBeError, referenceframe.NewParentFrameMissingError("testFrame", "noParent"))
	test.That(t, pose, test.ShouldBeNil)
}<|MERGE_RESOLUTION|>--- conflicted
+++ resolved
@@ -2,17 +2,14 @@
 
 import (
 	"context"
-	"fmt"
 	"math"
 	"os"
 	"path/filepath"
 	"testing"
-	"time"
 
 	"github.com/edaniels/golog"
 	"github.com/golang/geo/r3"
 	geo "github.com/kellydunn/golang-geo"
-
 	// register.
 	commonpb "go.viam.com/api/common/v1"
 	"go.viam.com/test"
@@ -141,7 +138,7 @@
 func createMoveOnMapEnvironment(ctx context.Context, t *testing.T, pcdPath string) motion.Service {
 	injectSlam := inject.NewSLAMService("test_slam")
 	injectSlam.GetPointCloudMapFunc = func(ctx context.Context) (func() ([]byte, error), error) {
-		return getPointCloudMap(pcdPath) //filepath.Clean(artifact.MustPath(pcdPath)))
+		return getPointCloudMap(filepath.Clean(artifact.MustPath(pcdPath)))
 	}
 	injectSlam.GetPositionFunc = func(ctx context.Context) (spatialmath.Pose, string, error) {
 		return spatialmath.NewZeroPose(), "", nil
@@ -295,22 +292,6 @@
 func TestMoveOnMapLongDistance(t *testing.T) {
 	t.Parallel()
 	ctx := context.Background()
-<<<<<<< HEAD
-	// goal x-position of 1.32m is scaled to be in mm
-	goal := spatialmath.NewPoseFromPoint(r3.Vector{X: 47.8 * 1000, Y: -20 * 1000})
-
-	file := []string{
-		"output_1x_resolution.pcd",
-	}
-
-	for _, f := range file {
-		fmt.Printf("---------------- %v ------------------ \n", f)
-		ms := createMoveOnMapEnvironment(ctx, t, f)
-		extra := make(map[string]interface{})
-		extra["planning_alg"] = "cbirrt"
-
-		startTime := time.Now()
-=======
 	// goal position is scaled to be in mm
 	goal := spatialmath.NewPoseFromPoint(r3.Vector{X: -32.508 * 1000, Y: -2.092 * 1000})
 
@@ -320,7 +301,6 @@
 		extra := make(map[string]interface{})
 		extra["planning_alg"] = "cbirrt"
 
->>>>>>> 4a2aa279
 		path, _, err := ms.(*builtIn).planMoveOnMap(
 			context.Background(),
 			base.Named("test_base"),
@@ -331,13 +311,6 @@
 		)
 		test.That(t, err, test.ShouldBeNil)
 		test.That(t, len(path), test.ShouldBeGreaterThan, 2)
-<<<<<<< HEAD
-		endTime := time.Now()
-
-		deltaTime := endTime.Sub(startTime)
-		fmt.Printf("Planning time: %vms\n", deltaTime.Milliseconds())
-	}
-=======
 	})
 
 	t.Run("test rrtstar planning on office map", func(t *testing.T) {
@@ -357,7 +330,6 @@
 		test.That(t, err, test.ShouldBeNil)
 		test.That(t, len(path), test.ShouldBeGreaterThan, 2)
 	})
->>>>>>> 4a2aa279
 }
 
 func TestMoveOnMap(t *testing.T) {
