// Package builtin_test tests the functions that required injected components (such as robot and camera)
// in order to be run. It utilizes the internal package located in slam_test_helper.go to access
// certain exported functions which we do not want to make available to the user.
package builtin_test

import (
	"bytes"
	"context"
	"fmt"
	"image"
<<<<<<< HEAD
	"io/ioutil"
=======
	"math"
>>>>>>> 3535b7bf
	"net"
	"os"
	"strconv"
	"strings"
	"sync"
	"sync/atomic"
	"testing"

	"github.com/edaniels/golog"
	"github.com/edaniels/gostream"
	"github.com/pkg/errors"
	"go.viam.com/test"
	"go.viam.com/utils"
	"go.viam.com/utils/artifact"
	"google.golang.org/grpc"

	"go.viam.com/rdk/components/camera"
	"go.viam.com/rdk/config"
	"go.viam.com/rdk/pointcloud"
	"go.viam.com/rdk/registry"
	"go.viam.com/rdk/resource"
	"go.viam.com/rdk/rimage"
	"go.viam.com/rdk/rimage/transform"
	"go.viam.com/rdk/services/slam"
	"go.viam.com/rdk/services/slam/builtin"
	"go.viam.com/rdk/services/slam/internal/testhelper"
	"go.viam.com/rdk/testutils/inject"
	rdkutils "go.viam.com/rdk/utils"
	slamConfig "go.viam.com/slam/config"
	slamTesthelper "go.viam.com/slam/testhelper"
)

const (
	validDataRateMS            = 200
	numCartographerPointClouds = 15
	dataBufferSize             = 4
)

var (
	orbslamIntCameraMutex                     sync.Mutex
	orbslamIntCameraReleaseImagesChan         chan int = make(chan int, 2)
	orbslamIntWebcamReleaseImageChan          chan int = make(chan int, 1)
	orbslamIntSynchronizeCamerasChan          chan int = make(chan int)
	cartographerIntLidarReleasePointCloudChan chan int = make(chan int, 1)
	validMapRate                                       = 200
	_true                                              = true
	_false                                             = false
)

func getNumOrbslamImages(mode slam.Mode) int {
	switch mode {
	case slam.Mono:
		return 15
	case slam.Rgbd:
		return 29
	default:
		return 0
	}
}

func createFakeSLAMLibraries() {
	for _, s := range slam.SLAMLibraries {
		slam.SLAMLibraries["fake_"+s.AlgoName] = slam.LibraryMetadata{
			AlgoName:       "fake_" + s.AlgoName,
			AlgoType:       s.AlgoType,
			SlamMode:       s.SlamMode,
			BinaryLocation: "true",
		}
	}
}

func deleteFakeSLAMLibraries() {
	for k := range slam.SLAMLibraries {
		if strings.Contains(k, "fake") {
			delete(slam.SLAMLibraries, k)
		}
	}
}

func closeOutSLAMService(t *testing.T, name string) {
	t.Helper()

	if name != "" {
		err := slamTesthelper.ResetFolder(name)
		test.That(t, err, test.ShouldBeNil)
	}

	deleteFakeSLAMLibraries()
}

func setupTestGRPCServer(tb testing.TB) (*grpc.Server, int) {
	listener, err := net.Listen("tcp", ":0")
	test.That(tb, err, test.ShouldBeNil)
	grpcServer := grpc.NewServer()
	go grpcServer.Serve(listener)

	return grpcServer, listener.Addr().(*net.TCPAddr).Port
}

func setupDeps(attr *slamConfig.AttrConfig) registry.Dependencies {
	deps := make(registry.Dependencies)
	var projA transform.Projector
	intrinsicsA := &transform.PinholeCameraIntrinsics{ // not the real camera parameters -- fake for test
		Width:  1280,
		Height: 720,
		Fx:     200,
		Fy:     200,
		Ppx:    640,
		Ppy:    360,
	}
	distortionsA := &transform.BrownConrady{RadialK1: 0.001, RadialK2: 0.00004}
	projA = intrinsicsA

	var projRealSense transform.Projector
	intrinsicsRealSense := &transform.PinholeCameraIntrinsics{
		Width:  1280,
		Height: 720,
		Fx:     900.538,
		Fy:     900.818,
		Ppx:    648.934,
		Ppy:    367.736,
	}
	distortionsRealSense := &transform.BrownConrady{
		RadialK1:     0.158701,
		RadialK2:     -0.485405,
		RadialK3:     0.435342,
		TangentialP1: -0.00143327,
		TangentialP2: -0.000705919}
	projRealSense = intrinsicsRealSense

	var projWebcam transform.Projector
	intrinsicsWebcam := &transform.PinholeCameraIntrinsics{
		Width:  640,
		Height: 480,
		Fx:     939.2693584627577,
		Fy:     940.2928257873841,
		Ppx:    320.6075282958033,
		Ppy:    239.14408757087756,
	}
	distortionsWebcam := &transform.BrownConrady{
		RadialK1:     0.046535971648456166,
		RadialK2:     0.8002516496932317,
		RadialK3:     -5.408034254951954,
		TangentialP1: -8.996658362365533e-06,
		TangentialP2: -0.002828504714921335}
	projWebcam = intrinsicsWebcam

	for _, sensor := range attr.Sensors {
		cam := &inject.Camera{}
		switch sensor {
		case "good_lidar":
			cam.NextPointCloudFunc = func(ctx context.Context) (pointcloud.PointCloud, error) {
				return pointcloud.New(), nil
			}
			cam.StreamFunc = func(ctx context.Context, errHandlers ...gostream.ErrorHandler) (gostream.VideoStream, error) {
				return nil, errors.New("lidar not camera")
			}
			cam.ProjectorFunc = func(ctx context.Context) (transform.Projector, error) {
				return nil, transform.NewNoIntrinsicsError("")
			}
			cam.PropertiesFunc = func(ctx context.Context) (camera.Properties, error) {
				return camera.Properties{}, nil
			}
			deps[camera.Named(sensor)] = cam
		case "bad_lidar":
			cam.NextPointCloudFunc = func(ctx context.Context) (pointcloud.PointCloud, error) {
				return nil, errors.New("bad_lidar")
			}
			cam.StreamFunc = func(ctx context.Context, errHandlers ...gostream.ErrorHandler) (gostream.VideoStream, error) {
				return nil, errors.New("lidar not camera")
			}
			cam.ProjectorFunc = func(ctx context.Context) (transform.Projector, error) {
				return nil, transform.NewNoIntrinsicsError("")
			}
			deps[camera.Named(sensor)] = cam
		case "good_camera":
			cam.StreamFunc = func(ctx context.Context, errHandlers ...gostream.ErrorHandler) (gostream.VideoStream, error) {
				return gostream.NewEmbeddedVideoStreamFromReader(
					gostream.VideoReaderFunc(func(ctx context.Context) (image.Image, func(), error) {
						return image.NewNRGBA(image.Rect(0, 0, 1024, 1024)), nil, nil
					}),
				), nil
			}
			cam.NextPointCloudFunc = func(ctx context.Context) (pointcloud.PointCloud, error) {
				return nil, errors.New("camera not lidar")
			}
			cam.ProjectorFunc = func(ctx context.Context) (transform.Projector, error) {
				return projA, nil
			}
			cam.PropertiesFunc = func(ctx context.Context) (camera.Properties, error) {
				return camera.Properties{IntrinsicParams: intrinsicsA, DistortionParams: distortionsA}, nil
			}
			deps[camera.Named(sensor)] = cam
		case "missing_distortion_parameters_camera":
			cam.StreamFunc = func(ctx context.Context, errHandlers ...gostream.ErrorHandler) (gostream.VideoStream, error) {
				return gostream.NewEmbeddedVideoStreamFromReader(
					gostream.VideoReaderFunc(func(ctx context.Context) (image.Image, func(), error) {
						return image.NewNRGBA(image.Rect(0, 0, 1024, 1024)), nil, nil
					}),
				), nil
			}
			cam.NextPointCloudFunc = func(ctx context.Context) (pointcloud.PointCloud, error) {
				return nil, errors.New("camera not lidar")
			}
			cam.ProjectorFunc = func(ctx context.Context) (transform.Projector, error) {
				return projA, nil
			}
			cam.PropertiesFunc = func(ctx context.Context) (camera.Properties, error) {
				return camera.Properties{IntrinsicParams: intrinsicsA, DistortionParams: nil}, nil
			}
			deps[camera.Named(sensor)] = cam
		case "missing_camera_properties":
			cam.StreamFunc = func(ctx context.Context, errHandlers ...gostream.ErrorHandler) (gostream.VideoStream, error) {
				return gostream.NewEmbeddedVideoStreamFromReader(
					gostream.VideoReaderFunc(func(ctx context.Context) (image.Image, func(), error) {
						return image.NewNRGBA(image.Rect(0, 0, 1024, 1024)), nil, nil
					}),
				), nil
			}
			cam.NextPointCloudFunc = func(ctx context.Context) (pointcloud.PointCloud, error) {
				return nil, errors.New("camera not lidar")
			}
			cam.ProjectorFunc = func(ctx context.Context) (transform.Projector, error) {
				return projA, nil
			}
			cam.PropertiesFunc = func(ctx context.Context) (camera.Properties, error) {
				return camera.Properties{}, errors.New("somehow couldn't get properties")
			}
			deps[camera.Named(sensor)] = cam
		case "good_color_camera":
			cam.NextPointCloudFunc = func(ctx context.Context) (pointcloud.PointCloud, error) {
				return nil, errors.New("camera not lidar")
			}
			cam.ProjectorFunc = func(ctx context.Context) (transform.Projector, error) {
				return projA, nil
			}
			cam.PropertiesFunc = func(ctx context.Context) (camera.Properties, error) {
				return camera.Properties{IntrinsicParams: intrinsicsA, DistortionParams: distortionsA}, nil
			}
			cam.StreamFunc = func(ctx context.Context, errHandlers ...gostream.ErrorHandler) (gostream.VideoStream, error) {
				imgBytes, err := os.ReadFile(artifact.MustPath("rimage/board1.png"))
				if err != nil {
					return nil, err
				}
				lazy := rimage.NewLazyEncodedImage(imgBytes, rdkutils.MimeTypePNG)
				return gostream.NewEmbeddedVideoStreamFromReader(
					gostream.VideoReaderFunc(func(ctx context.Context) (image.Image, func(), error) {
						return lazy, func() {}, nil
					}),
				), nil
			}
			deps[camera.Named(sensor)] = cam
		case "good_depth_camera":
			cam.NextPointCloudFunc = func(ctx context.Context) (pointcloud.PointCloud, error) {
				return nil, errors.New("camera not lidar")
			}
			cam.ProjectorFunc = func(ctx context.Context) (transform.Projector, error) {
				return nil, transform.NewNoIntrinsicsError("")
			}
			cam.PropertiesFunc = func(ctx context.Context) (camera.Properties, error) {
				return camera.Properties{}, nil
			}
			cam.StreamFunc = func(ctx context.Context, errHandlers ...gostream.ErrorHandler) (gostream.VideoStream, error) {
				imgBytes, err := os.ReadFile(artifact.MustPath("rimage/board1_gray.png"))
				if err != nil {
					return nil, err
				}
				lazy := rimage.NewLazyEncodedImage(imgBytes, rdkutils.MimeTypePNG)
				return gostream.NewEmbeddedVideoStreamFromReader(
					gostream.VideoReaderFunc(func(ctx context.Context) (image.Image, func(), error) {
						return lazy, func() {}, nil
					}),
				), nil
			}
			deps[camera.Named(sensor)] = cam
		case "bad_camera":
			cam.StreamFunc = func(ctx context.Context, errHandlers ...gostream.ErrorHandler) (gostream.VideoStream, error) {
				return nil, errors.New("bad_camera")
			}
			cam.NextPointCloudFunc = func(ctx context.Context) (pointcloud.PointCloud, error) {
				return nil, errors.New("camera not lidar")
			}
			cam.ProjectorFunc = func(ctx context.Context) (transform.Projector, error) {
				return nil, transform.NewNoIntrinsicsError("")
			}
			deps[camera.Named(sensor)] = cam
		case "bad_camera_intrinsics":
			cam.StreamFunc = func(ctx context.Context, errHandlers ...gostream.ErrorHandler) (gostream.VideoStream, error) {
				return gostream.NewEmbeddedVideoStreamFromReader(
					gostream.VideoReaderFunc(func(ctx context.Context) (image.Image, func(), error) {
						return image.NewNRGBA(image.Rect(0, 0, 1024, 1024)), nil, nil
					}),
				), nil
			}
			cam.NextPointCloudFunc = func(ctx context.Context) (pointcloud.PointCloud, error) {
				return nil, errors.New("camera not lidar")
			}
			cam.ProjectorFunc = func(ctx context.Context) (transform.Projector, error) {
				return &transform.PinholeCameraIntrinsics{}, nil
			}
			cam.PropertiesFunc = func(ctx context.Context) (camera.Properties, error) {
				return camera.Properties{
					IntrinsicParams:  &transform.PinholeCameraIntrinsics{},
					DistortionParams: &transform.BrownConrady{},
				}, nil
			}
			deps[camera.Named(sensor)] = cam
		case "orbslam_int_color_camera":
			cam.NextPointCloudFunc = func(ctx context.Context) (pointcloud.PointCloud, error) {
				return nil, errors.New("camera not lidar")
			}
			cam.ProjectorFunc = func(ctx context.Context) (transform.Projector, error) {
				return projRealSense, nil
			}
			cam.PropertiesFunc = func(ctx context.Context) (camera.Properties, error) {
				return camera.Properties{IntrinsicParams: intrinsicsRealSense, DistortionParams: distortionsRealSense}, nil
			}
			var index uint64
			cam.StreamFunc = func(ctx context.Context, errHandlers ...gostream.ErrorHandler) (gostream.VideoStream, error) {
				defer func() {
					orbslamIntSynchronizeCamerasChan <- 1
				}()
				// Ensure the StreamFunc functions for orbslam_int_color_camera and orbslam_int_depth_camera run under
				// the lock so that they release images in the same call to getSimultaneousColorAndDepth().
				orbslamIntCameraMutex.Lock()
				select {
				case <-orbslamIntCameraReleaseImagesChan:
					i := atomic.AddUint64(&index, 1) - 1
					if i >= uint64(getNumOrbslamImages(slam.Rgbd)) {
						return nil, errors.New("No more orbslam color images")
					}
					imgBytes, err := os.ReadFile(artifact.MustPath("slam/mock_camera_short/rgb/" + strconv.FormatUint(i, 10) + ".png"))
					if err != nil {
						return nil, err
					}
					lazy := rimage.NewLazyEncodedImage(imgBytes, rdkutils.MimeTypePNG)
					return gostream.NewEmbeddedVideoStreamFromReader(
						gostream.VideoReaderFunc(func(ctx context.Context) (image.Image, func(), error) {
							return lazy, func() {}, nil
						}),
					), nil
				default:
					return nil, errors.Errorf("Color camera not ready to return image %v", index)
				}
			}
			deps[camera.Named(sensor)] = cam
		case "orbslam_int_depth_camera":
			cam.NextPointCloudFunc = func(ctx context.Context) (pointcloud.PointCloud, error) {
				return nil, errors.New("camera not lidar")
			}
			cam.ProjectorFunc = func(ctx context.Context) (transform.Projector, error) {
				return nil, transform.NewNoIntrinsicsError("")
			}
			cam.PropertiesFunc = func(ctx context.Context) (camera.Properties, error) {
				return camera.Properties{}, nil
			}
			var index uint64
			cam.StreamFunc = func(ctx context.Context, errHandlers ...gostream.ErrorHandler) (gostream.VideoStream, error) {
				defer func() {
					orbslamIntCameraMutex.Unlock()
				}()
				// Ensure StreamFunc for orbslam_int_color_camera runs first, so that we lock orbslamIntCameraMutex before
				// unlocking it
				<-orbslamIntSynchronizeCamerasChan
				select {
				case <-orbslamIntCameraReleaseImagesChan:
					i := atomic.AddUint64(&index, 1) - 1
					if i >= uint64(getNumOrbslamImages(slam.Rgbd)) {
						return nil, errors.New("No more orbslam depth images")
					}
					imgBytes, err := os.ReadFile(artifact.MustPath("slam/mock_camera_short/depth/" + strconv.FormatUint(i, 10) + ".png"))
					if err != nil {
						return nil, err
					}
					lazy := rimage.NewLazyEncodedImage(imgBytes, rdkutils.MimeTypePNG)
					return gostream.NewEmbeddedVideoStreamFromReader(
						gostream.VideoReaderFunc(func(ctx context.Context) (image.Image, func(), error) {
							return lazy, func() {}, nil
						}),
					), nil
				default:
					return nil, errors.Errorf("Depth camera not ready to return image %v", index)
				}
			}
			deps[camera.Named(sensor)] = cam
		case "orbslam_int_webcam":
			cam.NextPointCloudFunc = func(ctx context.Context) (pointcloud.PointCloud, error) {
				return nil, errors.New("camera not lidar")
			}
			cam.ProjectorFunc = func(ctx context.Context) (transform.Projector, error) {
				return projWebcam, nil
			}
			cam.PropertiesFunc = func(ctx context.Context) (camera.Properties, error) {
				return camera.Properties{IntrinsicParams: intrinsicsWebcam, DistortionParams: distortionsWebcam}, nil
			}
			var index uint64
			cam.StreamFunc = func(ctx context.Context, errHandlers ...gostream.ErrorHandler) (gostream.VideoStream, error) {
				select {
				case <-orbslamIntWebcamReleaseImageChan:
					i := atomic.AddUint64(&index, 1) - 1
					if i >= uint64(getNumOrbslamImages(slam.Mono)) {
						return nil, errors.New("No more orbslam webcam images")
					}
					imgBytes, err := os.ReadFile(artifact.MustPath("slam/mock_mono_camera/rgb/" + strconv.FormatUint(i, 10) + ".png"))
					if err != nil {
						return nil, err
					}
					img, _, err := image.Decode(bytes.NewReader(imgBytes))
					if err != nil {
						return nil, err
					}
					var ycbcrImg image.YCbCr
					rimage.ImageToYCbCrForTesting(&ycbcrImg, img)
					return gostream.NewEmbeddedVideoStreamFromReader(
						gostream.VideoReaderFunc(func(ctx context.Context) (image.Image, func(), error) {
							return &ycbcrImg, func() {}, nil
						}),
					), nil
				default:
					return nil, errors.Errorf("Webcam not ready to return image %v", index)
				}
			}
			deps[camera.Named(sensor)] = cam
		case "gibberish":
			return deps
		case "cartographer_int_lidar":
			var index uint64
			cam.NextPointCloudFunc = func(ctx context.Context) (pointcloud.PointCloud, error) {
				select {
				case <-cartographerIntLidarReleasePointCloudChan:
					i := atomic.AddUint64(&index, 1) - 1
					if i >= numCartographerPointClouds {
						return nil, errors.New("No more cartographer point clouds")
					}
					file, err := os.Open(artifact.MustPath("slam/mock_lidar/" + strconv.FormatUint(i, 10) + ".pcd"))
					if err != nil {
						return nil, err
					}
					pointCloud, err := pointcloud.ReadPCD(file)
					if err != nil {
						return nil, err
					}
					return pointCloud, nil
				default:
					return nil, errors.Errorf("Lidar not ready to return point cloud %v", index)
				}
			}
			cam.StreamFunc = func(ctx context.Context, errHandlers ...gostream.ErrorHandler) (gostream.VideoStream, error) {
				return nil, errors.New("lidar not camera")
			}
			cam.ProjectorFunc = func(ctx context.Context) (transform.Projector, error) {
				return nil, transform.NewNoIntrinsicsError("")
			}
			cam.PropertiesFunc = func(ctx context.Context) (camera.Properties, error) {
				return camera.Properties{}, nil
			}
			deps[camera.Named(sensor)] = cam
		default:
			continue
		}
	}
	return deps
}

func createSLAMService(
	t *testing.T,
	attrCfg *slamConfig.AttrConfig,
	model string,
	logger golog.Logger,
	bufferSLAMProcessLogs bool,
	success bool,
) (slam.Service, error) {
	t.Helper()

	ctx := context.Background()
	cfgService := config.Service{Name: "test", Type: "slam", Model: resource.NewDefaultModel(resource.ModelName(model))}
	cfgService.ConvertedAttributes = attrCfg

	deps := setupDeps(attrCfg)

	sensorDeps, err := attrCfg.Validate("path")
	if err != nil {
		return nil, err
	}
	test.That(t, sensorDeps, test.ShouldResemble, attrCfg.Sensors)

	builtin.SetCameraValidationMaxTimeoutSecForTesting(1)
	builtin.SetDialMaxTimeoutSecForTesting(1)

	svc, err := builtin.NewBuiltIn(ctx, deps, cfgService, logger, bufferSLAMProcessLogs)

	if success {
		if err != nil {
			return nil, err
		}
		test.That(t, svc, test.ShouldNotBeNil)
		return svc, nil
	}

	test.That(t, svc, test.ShouldBeNil)
	return nil, err
}

func TestGeneralNew(t *testing.T) {
	logger := golog.NewTestLogger(t)
	name, err := slamTesthelper.CreateTempFolderArchitecture(logger)
	test.That(t, err, test.ShouldBeNil)

	createFakeSLAMLibraries()

	t.Run("New slam service with no camera", func(t *testing.T) {
		grpcServer, port := setupTestGRPCServer(t)
		test.That(t, err, test.ShouldBeNil)
		attrCfg := &slamConfig.AttrConfig{
			Sensors:       []string{},
			ConfigParams:  map[string]string{"mode": "2d"},
			DataDirectory: name,
			Port:          "localhost:" + strconv.Itoa(port),
			UseLiveData:   &_false,
		}

		// Create slam service

		test.That(t, err, test.ShouldBeNil)
		svc, err := createSLAMService(t, attrCfg, "fake_cartographer", logger, false, true)
		test.That(t, err, test.ShouldBeNil)

		grpcServer.Stop()
		test.That(t, utils.TryClose(context.Background(), svc), test.ShouldBeNil)
	})

	t.Run("New slam service with bad camera", func(t *testing.T) {
		attrCfg := &slamConfig.AttrConfig{
			Sensors:       []string{"gibberish"},
			ConfigParams:  map[string]string{"mode": "2d"},
			DataDirectory: name,
			DataRateMsec:  validDataRateMS,
			UseLiveData:   &_true,
		}

		// Create slam service
		_, err := createSLAMService(t, attrCfg, "fake_cartographer", logger, false, false)
		test.That(t, err, test.ShouldBeError,
			errors.New("configuring camera error: error getting camera gibberish for slam service: \"gibberish\" missing from dependencies"))

	})

	t.Run("New slam service with invalid slam algo type", func(t *testing.T) {
		attrCfg := &slamConfig.AttrConfig{
			Sensors:       []string{"good_camera"},
			ConfigParams:  map[string]string{"mode": "2d"},
			DataDirectory: name,
			DataRateMsec:  validDataRateMS,
			UseLiveData:   &_true,
		}

		slam.SLAMLibraries["test"] = slam.LibraryMetadata{
			AlgoName:       "test",
			AlgoType:       99,
			SlamMode:       slam.SLAMLibraries["cartographer"].SlamMode,
			BinaryLocation: "",
		}

		// Create slam service
		_, err := createSLAMService(t, attrCfg, "test", logger, false, false)
		test.That(t, fmt.Sprint(err), test.ShouldContainSubstring, "runtime slam service error: invalid slam algorithm \"test\"")

		delete(slam.SLAMLibraries, "test")
	})

	closeOutSLAMService(t, name)
}

func TestCartographerNew(t *testing.T) {
	logger := golog.NewTestLogger(t)
	name, err := slamTesthelper.CreateTempFolderArchitecture(logger)
	test.That(t, err, test.ShouldBeNil)

	createFakeSLAMLibraries()

	t.Run("New cartographer service with good lidar in slam mode 2d", func(t *testing.T) {
		grpcServer, port := setupTestGRPCServer(t)
		attrCfg := &slamConfig.AttrConfig{
			Sensors:       []string{"good_lidar"},
			ConfigParams:  map[string]string{"mode": "2d"},
			DataDirectory: name,
			DataRateMsec:  validDataRateMS,
			Port:          "localhost:" + strconv.Itoa(port),
			UseLiveData:   &_true,
		}

		// Create slam service
		svc, err := createSLAMService(t, attrCfg, "fake_cartographer", logger, false, true)
		test.That(t, err, test.ShouldBeNil)

		grpcServer.Stop()
		test.That(t, utils.TryClose(context.Background(), svc), test.ShouldBeNil)
	})

	t.Run("New cartographer service with lidar that errors during call to NextPointCloud", func(t *testing.T) {
		attrCfg := &slamConfig.AttrConfig{
			Sensors:       []string{"bad_lidar"},
			ConfigParams:  map[string]string{"mode": "2d"},
			DataDirectory: name,
			DataRateMsec:  validDataRateMS,
			UseLiveData:   &_true,
		}

		// Create slam service
		_, err = createSLAMService(t, attrCfg, "fake_cartographer", logger, false, false)
		test.That(t, err, test.ShouldBeError,
			errors.Errorf("runtime slam service error: error getting data in desired mode: %v", attrCfg.Sensors[0]))
	})

	t.Run("New cartographer service with camera without NextPointCloud implementation", func(t *testing.T) {
		attrCfg := &slamConfig.AttrConfig{
			Sensors:       []string{"good_camera"},
			ConfigParams:  map[string]string{"mode": "2d"},
			DataDirectory: name,
			DataRateMsec:  validDataRateMS,
			UseLiveData:   &_true,
		}

		// Create slam service
		_, err = createSLAMService(t, attrCfg, "fake_cartographer", logger, false, false)

		test.That(t, err, test.ShouldBeError,
			errors.New("runtime slam service error: error getting data in desired mode: camera not lidar"))
	})
	closeOutSLAMService(t, name)
}

func TestORBSLAMNew(t *testing.T) {
	logger := golog.NewTestLogger(t)
	name, err := slamTesthelper.CreateTempFolderArchitecture(logger)
	test.That(t, err, test.ShouldBeNil)

	createFakeSLAMLibraries()

	t.Run("New orbslamv3 service with good camera in slam mode rgbd", func(t *testing.T) {
		grpcServer, port := setupTestGRPCServer(t)
		attrCfg := &slamConfig.AttrConfig{
			Sensors:       []string{"good_color_camera", "good_depth_camera"},
			ConfigParams:  map[string]string{"mode": "rgbd"},
			DataDirectory: name,
			DataRateMsec:  validDataRateMS,
			Port:          "localhost:" + strconv.Itoa(port),
			UseLiveData:   &_true,
		}

		// Create slam service
		svc, err := createSLAMService(t, attrCfg, "fake_orbslamv3", logger, false, true)
		test.That(t, err, test.ShouldBeNil)

		grpcServer.Stop()
		test.That(t, utils.TryClose(context.Background(), svc), test.ShouldBeNil)
	})

	t.Run("New orbslamv3 service in slam mode rgbd that errors due to a single camera", func(t *testing.T) {
		attrCfg := &slamConfig.AttrConfig{
			Sensors:       []string{"good_color_camera"},
			ConfigParams:  map[string]string{"mode": "rgbd"},
			DataDirectory: name,
			DataRateMsec:  validDataRateMS,
			UseLiveData:   &_true,
		}

		// Create slam service
		_, err = createSLAMService(t, attrCfg, "fake_orbslamv3", logger, false, false)
		test.That(t, err.Error(), test.ShouldContainSubstring,
			errors.Errorf("expected 2 cameras for Rgbd slam, found %v", len(attrCfg.Sensors)).Error())
	})

	t.Run("New orbslamv3 service that errors due to missing distortion_parameters not being provided in config", func(t *testing.T) {
		grpcServer, port := setupTestGRPCServer(t)
		attrCfg := &slamConfig.AttrConfig{
			Sensors:       []string{"missing_distortion_parameters_camera"},
			ConfigParams:  map[string]string{"mode": "mono"},
			DataDirectory: name,
			DataRateMsec:  validDataRateMS,
			Port:          "localhost:" + strconv.Itoa(port),
			UseLiveData:   &_true,
		}

		// Create slam service
		svc, err := createSLAMService(t, attrCfg, "fake_orbslamv3", logger, false, true)
		expectedError := errors.New("configuring camera error: error getting distortion_parameters for slam service, only BrownConrady distortion parameters are supported").Error()
		test.That(t, err.Error(), test.ShouldContainSubstring, expectedError)

		grpcServer.Stop()
		test.That(t, utils.TryClose(context.Background(), svc), test.ShouldBeNil)
	})

	t.Run("New orbslamv3 service that errors due to not being able to get camera properties", func(t *testing.T) {
		grpcServer, port := setupTestGRPCServer(t)
		attrCfg := &slamConfig.AttrConfig{
			Sensors:       []string{"missing_camera_properties"},
			ConfigParams:  map[string]string{"mode": "mono"},
			DataDirectory: name,
			DataRateMsec:  validDataRateMS,
			Port:          "localhost:" + strconv.Itoa(port),
			UseLiveData:   &_true,
		}

		// Create slam service
		logger := golog.NewTestLogger(t)
		svc, err := createSLAMService(t, attrCfg, "fake_orbslamv3", logger, false, true)
		expectedError := errors.New("configuring camera error: error getting camera properties for slam service: somehow couldn't get properties").Error()
		test.That(t, err.Error(), test.ShouldContainSubstring, expectedError)

		grpcServer.Stop()
		test.That(t, utils.TryClose(context.Background(), svc), test.ShouldBeNil)
	})

	t.Run("New orbslamv3 service in slam mode rgbd that errors due cameras in the wrong order", func(t *testing.T) {
		attrCfg := &slamConfig.AttrConfig{
			Sensors:       []string{"good_depth_camera", "good_color_camera"},
			ConfigParams:  map[string]string{"mode": "rgbd"},
			DataDirectory: name,
			DataRateMsec:  validDataRateMS,
			UseLiveData:   &_true,
		}

		// Create slam service
		_, err = createSLAMService(t, attrCfg, "fake_orbslamv3", logger, false, false)
		test.That(t, err.Error(), test.ShouldContainSubstring,
			errors.New("Unable to get camera features for first camera, make sure the color camera is listed first").Error())
	})

	t.Run("New orbslamv3 service with good camera in slam mode mono", func(t *testing.T) {
		grpcServer, port := setupTestGRPCServer(t)
		attrCfg := &slamConfig.AttrConfig{
			Sensors:       []string{"good_color_camera"},
			ConfigParams:  map[string]string{"mode": "mono"},
			DataDirectory: name,
			DataRateMsec:  validDataRateMS,
			Port:          "localhost:" + strconv.Itoa(port),
			UseLiveData:   &_true,
		}

		// Create slam service
		svc, err := createSLAMService(t, attrCfg, "fake_orbslamv3", logger, false, true)
		test.That(t, err, test.ShouldBeNil)

		grpcServer.Stop()
		test.That(t, utils.TryClose(context.Background(), svc), test.ShouldBeNil)
	})

	t.Run("New orbslamv3 service with camera that errors during call to Next", func(t *testing.T) {
		attrCfg := &slamConfig.AttrConfig{
			Sensors:       []string{"bad_camera"},
			ConfigParams:  map[string]string{"mode": "mono"},
			DataDirectory: name,
			DataRateMsec:  validDataRateMS,
			UseLiveData:   &_true,
		}

		// Create slam service
		_, err := createSLAMService(t, attrCfg, "fake_orbslamv3", logger, false, false)
		test.That(t, err, test.ShouldBeError,
			errors.Errorf("runtime slam service error: "+
				"error getting data in desired mode: %v", attrCfg.Sensors[0]))
	})

	t.Run("New orbslamv3 service with camera that errors from bad intrinsics", func(t *testing.T) {
		attrCfg := &slamConfig.AttrConfig{
			Sensors:       []string{"bad_camera_intrinsics"},
			ConfigParams:  map[string]string{"mode": "mono"},
			DataDirectory: name,
			DataRateMsec:  validDataRateMS,
			UseLiveData:   &_true,
		}

		// Create slam service
		_, err := createSLAMService(t, attrCfg, "fake_orbslamv3", logger, false, false)

		test.That(t, err.Error(), test.ShouldContainSubstring,
			transform.NewNoIntrinsicsError(fmt.Sprintf("Invalid size (%#v, %#v)", 0, 0)).Error())
	})

	t.Run("New orbslamv3 service with lidar without Next implementation", func(t *testing.T) {
		attrCfg := &slamConfig.AttrConfig{
			Sensors:       []string{"good_lidar"},
			ConfigParams:  map[string]string{"mode": "mono"},
			DataDirectory: name,
			DataRateMsec:  validDataRateMS,
			UseLiveData:   &_true,
		}

		// Create slam service
		_, err := createSLAMService(t, attrCfg, "fake_orbslamv3", logger, false, false)
		test.That(t, err, test.ShouldBeError,
			errors.New("runtime slam service error: error getting data in desired mode: lidar not camera"))
	})
	closeOutSLAMService(t, name)
}

func TestCartographerDataProcess(t *testing.T) {
	logger, obs := golog.NewObservedTestLogger(t)
	name, err := slamTesthelper.CreateTempFolderArchitecture(logger)
	test.That(t, err, test.ShouldBeNil)

	createFakeSLAMLibraries()
	grpcServer, port := setupTestGRPCServer(t)
	attrCfg := &slamConfig.AttrConfig{
		Sensors:       []string{"good_lidar"},
		ConfigParams:  map[string]string{"mode": "2d"},
		DataDirectory: name,
		DataRateMsec:  validDataRateMS,
		Port:          "localhost:" + strconv.Itoa(port),
		UseLiveData:   &_true,
	}

	// Create slam service
	svc, err := createSLAMService(t, attrCfg, "fake_cartographer", logger, false, true)
	test.That(t, err, test.ShouldBeNil)

	grpcServer.Stop()
	test.That(t, utils.TryClose(context.Background(), svc), test.ShouldBeNil)

	slamSvc := svc.(testhelper.Service)

	t.Run("Cartographer Data Process with lidar in slam mode 2d", func(t *testing.T) {
		goodCam := &inject.Camera{}
		goodCam.NextPointCloudFunc = func(ctx context.Context) (pointcloud.PointCloud, error) {
			return pointcloud.New(), nil
		}
		goodCam.PropertiesFunc = func(ctx context.Context) (camera.Properties, error) {
			return camera.Properties{}, nil
		}
		cams := []camera.Camera{goodCam}

		cancelCtx, cancelFunc := context.WithCancel(context.Background())
		c := make(chan int, 100)
		slamSvc.StartDataProcess(cancelCtx, cams, c)

		<-c
		cancelFunc()
		files, err := os.ReadDir(name + "/data/")
		test.That(t, len(files), test.ShouldBeGreaterThanOrEqualTo, 1)
		test.That(t, err, test.ShouldBeNil)
	})

	t.Run("Cartographer Data Process with lidar that errors during call to NextPointCloud", func(t *testing.T) {
		badCam := &inject.Camera{}
		badCam.NextPointCloudFunc = func(ctx context.Context) (pointcloud.PointCloud, error) {
			return nil, errors.New("bad_lidar")
		}
		badCam.PropertiesFunc = func(ctx context.Context) (camera.Properties, error) {
			return camera.Properties{}, nil
		}
		cams := []camera.Camera{badCam}

		cancelCtx, cancelFunc := context.WithCancel(context.Background())
		c := make(chan int, 100)
		slamSvc.StartDataProcess(cancelCtx, cams, c)

		<-c
		allObs := obs.All()
		latestLoggedEntry := allObs[len(allObs)-1]
		cancelFunc()
		test.That(t, fmt.Sprint(latestLoggedEntry), test.ShouldContainSubstring, "bad_lidar")
	})

	test.That(t, utils.TryClose(context.Background(), svc), test.ShouldBeNil)

	closeOutSLAMService(t, name)
}

func TestORBSLAMDataProcess(t *testing.T) {
	logger, obs := golog.NewObservedTestLogger(t)
	name, err := slamTesthelper.CreateTempFolderArchitecture(logger)
	test.That(t, err, test.ShouldBeNil)

	createFakeSLAMLibraries()

	grpcServer, port := setupTestGRPCServer(t)
	attrCfg := &slamConfig.AttrConfig{
		Sensors:       []string{"good_color_camera"},
		ConfigParams:  map[string]string{"mode": "mono"},
		DataDirectory: name,
		DataRateMsec:  validDataRateMS,
		Port:          "localhost:" + strconv.Itoa(port),
		UseLiveData:   &_true,
	}

	// Create slam service
	svc, err := createSLAMService(t, attrCfg, "fake_orbslamv3", logger, false, true)
	test.That(t, err, test.ShouldBeNil)

	grpcServer.Stop()
	test.That(t, utils.TryClose(context.Background(), svc), test.ShouldBeNil)

	slamSvc := svc.(testhelper.Service)

	t.Run("ORBSLAM3 Data Process with camera in slam mode mono", func(t *testing.T) {
		goodCam := &inject.Camera{}
		goodCam.StreamFunc = func(ctx context.Context, errHandlers ...gostream.ErrorHandler) (gostream.VideoStream, error) {
			imgBytes, err := os.ReadFile(artifact.MustPath("rimage/board1.png"))
			if err != nil {
				return nil, err
			}
			lazy := rimage.NewLazyEncodedImage(imgBytes, rdkutils.MimeTypePNG)
			return gostream.NewEmbeddedVideoStreamFromReader(
				gostream.VideoReaderFunc(func(ctx context.Context) (image.Image, func(), error) {
					return lazy, func() {}, nil
				}),
			), nil
		}

		cams := []camera.Camera{goodCam}

		cancelCtx, cancelFunc := context.WithCancel(context.Background())

		c := make(chan int, 100)
		slamSvc.StartDataProcess(cancelCtx, cams, c)

		<-c
		cancelFunc()
		files, err := os.ReadDir(name + "/data/rgb/")
		test.That(t, len(files), test.ShouldBeGreaterThanOrEqualTo, 1)
		test.That(t, err, test.ShouldBeNil)
	})

	t.Run("ORBSLAM3 Data Process with camera that errors during call to Next", func(t *testing.T) {
		badCam := &inject.Camera{}
		badCam.StreamFunc = func(ctx context.Context, errHandlers ...gostream.ErrorHandler) (gostream.VideoStream, error) {
			return nil, errors.New("bad_camera")
		}
		cams := []camera.Camera{badCam}

		cancelCtx, cancelFunc := context.WithCancel(context.Background())
		c := make(chan int, 100)
		slamSvc.StartDataProcess(cancelCtx, cams, c)

		<-c
		obsAll := obs.All()
		latestLoggedEntry := obsAll[len(obsAll)-1]
		cancelFunc()
		test.That(t, fmt.Sprint(latestLoggedEntry), test.ShouldContainSubstring, "bad_camera")
	})

	test.That(t, utils.TryClose(context.Background(), svc), test.ShouldBeNil)

	closeOutSLAMService(t, name)
}

func TestEndpointFailures(t *testing.T) {
	logger := golog.NewTestLogger(t)
	name, err := slamTesthelper.CreateTempFolderArchitecture(logger)
	test.That(t, err, test.ShouldBeNil)

	createFakeSLAMLibraries()

	grpcServer, port := setupTestGRPCServer(t)
	attrCfg := &slamConfig.AttrConfig{
		Sensors:       []string{"good_color_camera"},
		ConfigParams:  map[string]string{"mode": "mono", "test_param": "viam"},
		DataDirectory: name,
		MapRateSec:    &validMapRate,
		DataRateMsec:  validDataRateMS,
		Port:          "localhost:" + strconv.Itoa(port),
		UseLiveData:   &_true,
	}

	// Create slam service
	svc, err := createSLAMService(t, attrCfg, "fake_orbslamv3", logger, false, true)
	test.That(t, err, test.ShouldBeNil)

	pNew, frame, err := svc.GetPosition(context.Background(), "hi")
	test.That(t, pNew, test.ShouldBeNil)
	test.That(t, frame, test.ShouldBeEmpty)
	test.That(t, fmt.Sprint(err), test.ShouldContainSubstring, "error getting SLAM position")

	callbackPointCloud, err := svc.GetPointCloudMapStream(context.Background(), "hi")
	test.That(t, err, test.ShouldBeNil)
	test.That(t, callbackPointCloud, test.ShouldNotBeNil)
	chunkPCD, err := callbackPointCloud()
	test.That(t, err.Error(), test.ShouldContainSubstring, "error receiving pointcloud chunk")
	test.That(t, chunkPCD, test.ShouldBeNil)

	callbackInternalState, err := svc.GetInternalStateStream(context.Background(), "hi")
	test.That(t, err, test.ShouldBeNil)
	test.That(t, callbackInternalState, test.ShouldNotBeNil)
	chunkInternalState, err := callbackInternalState()
	test.That(t, err.Error(), test.ShouldContainSubstring, "error receiving internal state chunk")
	test.That(t, chunkInternalState, test.ShouldBeNil)

	grpcServer.Stop()
	test.That(t, utils.TryClose(context.Background(), svc), test.ShouldBeNil)

	closeOutSLAMService(t, name)
}

func TestSLAMProcessSuccess(t *testing.T) {
	logger := golog.NewTestLogger(t)
	name, err := slamTesthelper.CreateTempFolderArchitecture(logger)
	test.That(t, err, test.ShouldBeNil)

	createFakeSLAMLibraries()

	t.Run("Test online SLAM process with default parameters", func(t *testing.T) {

		grpcServer, port := setupTestGRPCServer(t)
		attrCfg := &slamConfig.AttrConfig{
			Sensors:       []string{"good_lidar"},
			ConfigParams:  map[string]string{"mode": "2d", "test_param": "viam"},
			DataDirectory: name,
			Port:          "localhost:" + strconv.Itoa(port),
			UseLiveData:   &_true,
		}

		// Create slam service
		svc, err := createSLAMService(t, attrCfg, "fake_cartographer", logger, false, true)
		test.That(t, err, test.ShouldBeNil)

		slamSvc := svc.(testhelper.Service)
		processCfg := slamSvc.GetSLAMProcessConfig()
		cmd := append([]string{processCfg.Name}, processCfg.Args...)

		cmdResult := [][]string{
			{slam.SLAMLibraries["fake_cartographer"].BinaryLocation},
			{"-sensors=good_lidar"},
			{"-config_param={test_param=viam,mode=2d}", "-config_param={mode=2d,test_param=viam}"},
			{"-data_rate_ms=200"},
			{"-map_rate_sec=60"},
			{"-data_dir=" + name},
			{"-delete_processed_data=true"},
			{"-use_live_data=true"},
			{"-port=localhost:" + strconv.Itoa(port)},
			{"--aix-auto-update"},
		}

		for i, s := range cmd {
			t.Run(fmt.Sprintf("Test command argument %v at index %v", s, i), func(t *testing.T) {
				test.That(t, s, test.ShouldBeIn, cmdResult[i])
			})
		}

		grpcServer.Stop()
		test.That(t, utils.TryClose(context.Background(), svc), test.ShouldBeNil)
	})

	t.Run("Test offline SLAM process with default parameters", func(t *testing.T) {

		grpcServer, port := setupTestGRPCServer(t)
		attrCfg := &slamConfig.AttrConfig{
			Sensors:       []string{},
			ConfigParams:  map[string]string{"mode": "mono", "test_param": "viam"},
			DataDirectory: name,
			Port:          "localhost:" + strconv.Itoa(port),
			UseLiveData:   &_false,
		}

		// Create slam service
		svc, err := createSLAMService(t, attrCfg, "fake_orbslamv3", logger, false, true)
		test.That(t, err, test.ShouldBeNil)

		slamSvc := svc.(testhelper.Service)
		processCfg := slamSvc.GetSLAMProcessConfig()
		cmd := append([]string{processCfg.Name}, processCfg.Args...)

		cmdResult := [][]string{
			{slam.SLAMLibraries["fake_orbslamv3"].BinaryLocation},
			{"-sensors="},
			{"-config_param={mode=mono,test_param=viam}", "-config_param={test_param=viam,mode=mono}"},
			{"-data_rate_ms=200"},
			{"-map_rate_sec=60"},
			{"-data_dir=" + name},
			{"-delete_processed_data=false"},
			{"-use_live_data=false"},
			{"-port=localhost:" + strconv.Itoa(port)},
			{"--aix-auto-update"},
		}

		for i, s := range cmd {
			t.Run(fmt.Sprintf("Test command argument %v at index %v", s, i), func(t *testing.T) {
				test.That(t, s, test.ShouldBeIn, cmdResult[i])
			})
		}

		grpcServer.Stop()
		test.That(t, utils.TryClose(context.Background(), svc), test.ShouldBeNil)
	})

	closeOutSLAMService(t, name)
}

func TestSLAMProcessFail(t *testing.T) {
	logger := golog.NewTestLogger(t)
	name, err := slamTesthelper.CreateTempFolderArchitecture(logger)
	test.That(t, err, test.ShouldBeNil)

	createFakeSLAMLibraries()

	grpcServer, port := setupTestGRPCServer(t)
	attrCfg := &slamConfig.AttrConfig{
		Sensors:       []string{"good_color_camera"},
		ConfigParams:  map[string]string{"mode": "mono", "test_param": "viam"},
		DataDirectory: name,
		MapRateSec:    &validMapRate,
		DataRateMsec:  validDataRateMS,
		Port:          "localhost:" + strconv.Itoa(port),
		UseLiveData:   &_true,
	}

	// Create slam service
	svc, err := createSLAMService(t, attrCfg, "fake_orbslamv3", logger, false, true)
	test.That(t, err, test.ShouldBeNil)

	slamSvc := svc.(testhelper.Service)

	t.Run("Run SLAM process that errors out due to invalid binary location", func(t *testing.T) {
		cancelCtx, cancelFunc := context.WithCancel(context.Background())

		delete(slam.SLAMLibraries, "fake_orbslamv3")

		slam.SLAMLibraries["fake_orbslamv3"] = slam.LibraryMetadata{
			AlgoName:       "fake_" + slam.SLAMLibraries["orbslamv3"].AlgoName,
			AlgoType:       slam.SLAMLibraries["orbslamv3"].AlgoType,
			SlamMode:       slam.SLAMLibraries["orbslamv3"].SlamMode,
			BinaryLocation: "fail",
		}

		err := slamSvc.StartSLAMProcess(cancelCtx)
		test.That(t, fmt.Sprint(err), test.ShouldContainSubstring, "problem adding slam process:")

		cancelFunc()

		err = slamSvc.StopSLAMProcess()
		test.That(t, err, test.ShouldBeNil)
	})

	grpcServer.Stop()
	test.That(t, utils.TryClose(context.Background(), svc), test.ShouldBeNil)

	closeOutSLAMService(t, name)
}<|MERGE_RESOLUTION|>--- conflicted
+++ resolved
@@ -8,11 +8,6 @@
 	"context"
 	"fmt"
 	"image"
-<<<<<<< HEAD
-	"io/ioutil"
-=======
-	"math"
->>>>>>> 3535b7bf
 	"net"
 	"os"
 	"strconv"
